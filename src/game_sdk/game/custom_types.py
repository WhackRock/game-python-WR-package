--- conflicted
+++ resolved
@@ -80,18 +80,13 @@
         return self.model_dump(exclude={'executable'})
 
     @staticmethod
-<<<<<<< HEAD
     def _default_executable(**kwargs) -> Tuple[FunctionResultStatus, str, dict]:
-        """Default executable that does nothing"""
-=======
-    def _default_executable(**kwargs) -> Tuple[FunctionResultStatus, str]:
         """
         Default no-op implementation for functions.
 
         Returns:
-            Tuple[FunctionResultStatus, str]: Returns DONE status with a default message.
-        """
->>>>>>> 4718180d
+            Tuple[FunctionResultStatus, str, dict]: Returns DONE status with a default message.
+        """
         return FunctionResultStatus.DONE, "Default implementation - no action taken", {}
     
     def execute(self, **kwds: Any) -> FunctionResult:
